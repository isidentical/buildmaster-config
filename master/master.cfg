--- conflicted
+++ resolved
@@ -44,13 +44,10 @@
     WEB_PORT = 'tcp:9011'
     DEBUG_PASSWORD = None
     BUILDBOT_URL = 'http://localhost:9011/'
-<<<<<<< HEAD
-=======
     IRC_NICK = 'py-bb-test'
     IRC_CHANNEL = '#buildbot-test'
     GIT_URL = 'https://github.com/python/cpython.git'
     GITHUB_SECRET = 'thisisntverysecret'
->>>>>>> 6c41313d
 
 # This is the dictionary that the buildmaster pays attention to. We also use
 # a shorter alias to save typing.
@@ -670,11 +667,7 @@
             slavename='ware-docs',
             builddir=branchname + '.ware-docs',
             factory=UnixDocBuild(
-<<<<<<< HEAD
-                Mercurial(repourl=hg_url, branchType='inrepo', timeout=3600),
-=======
                 Git(repourl=git_url, branch=git_branch, timeout=3600),
->>>>>>> 6c41313d
                 branchname,
             ),
             category=branchname + STABLE,
@@ -682,45 +675,11 @@
         ))
         c['schedulers'].append(SingleBranchScheduler(
             name=branchname + 'docs',
-<<<<<<< HEAD
-            branch=hg_branch,
-=======
             branch=git_branch,
->>>>>>> 6c41313d
             treeStableTimer=30,  # seconds
             builderNames=[docbuilder],
             fileIsImportant=lambda c: True
         ))
-<<<<<<< HEAD
-
-        # This activates "force build" buttons on the builders' pages
-        c['schedulers'].append(ForceScheduler(
-            name="force-" + branchname,
-            builderNames=buildernames + dailybuildernames + [docbuilder],
-            branch=FixedParameter(name="branch", default=hg_branch),
-            # will generate a text input
-            reason=StringParameter(name="reason", label="Reason (optional): ",
-                                   required=False, size=30),
-            # XXX Commented out to avoid possibly malicious usage
-            # revision=StringParameter(name="revision",
-            #                          label="Revision (optional): ",
-            #                          required=False,
-            #                          size=30),
-            revision=FixedParameter(name="revision", default=""),
-
-            # will generate nothing in the form, but revision, repository,
-            # and project are needed by buildbot scheduling system so we
-            # need to pass a value ("")
-            repository=FixedParameter(name="repository", default=""),
-            project=FixedParameter(name="project", default=""),
-
-            # in case you dont require authentication this will display
-            # input for user to type his name
-            username=UserNameParameter(label="Your name: ", required=True,
-                                       size=25),
-            properties=[],
-        ))
-=======
 
         # This activates "force build" buttons on the builders' pages
         c['schedulers'].append(ForceScheduler(
@@ -798,7 +757,6 @@
                                    size=25),
         properties=[],
     ))
->>>>>>> 6c41313d
 
 # Daily DMG builders
 
@@ -810,22 +768,12 @@
 else:
     dmg_slaves = []
 
-<<<<<<< HEAD
-hg_url = "https://hg.python.org/cpython"
-for version, hg_branch, hour in (('2.7', '2.7', 12),
-                                 ('3.5', '3.5', 13),
-                                 ('3.6', '3.6', 14),
-                                 ('3.x', 'default', 15),
-                                 ):
-    source = Mercurial(repourl=hg_url, branchType='inrepo', timeout=3600)
-=======
 for version, git_branch, hour in (('2.7', '2.7', 12),
                                   ('3.5', '3.5', 13),
                                   ('3.6', '3.6', 14),
                                   ('3.x', 'master', 15),
                                   ):
     source = Git(repourl=GIT_URL, branch=git_branch, timeout=3600)
->>>>>>> 6c41313d
     for slave_name, upload_dir in dmg_slaves:
         dmgbuilder = DMG(source, version, upload_dir=upload_dir)
         builder_name = '%s-%s' % (slave_name, version)
